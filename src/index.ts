--- conflicted
+++ resolved
@@ -82,12 +82,8 @@
    * Serialize the node into a buffer or an array of buffers which may be RLP
    * serialized.
    */
-<<<<<<< HEAD
-  abstract serialize(): RlpItem;
+  abstract serialize(valueConverter: (val: V) => Buffer): RlpItem;
   abstract serializedValue: RlpItem;
-=======
-  abstract serialize(valueConverter: (val: V) => Buffer): RlpItem;
->>>>>>> f951bc2c
 
   /** When calling toString(), sets the length of the hashes printed. */
   static HUMAN_READABLE_HASH_LENGTH = 6;
@@ -375,48 +371,30 @@
   /**
    * @inheritdoc
    */
-<<<<<<< HEAD
-  serialize() {
-    if (this.serializedValue !== []) {
+  serialize(valueConverter: (val: V) => Buffer) {
+    if (this.serializedValue.length !== 0) {
       return this.serializedValue;
     }
     this.serializedValue = [];
-=======
-  serialize(valueConverter: (val: V) => Buffer) {
-    const hashedBranches: RlpItem = [];
->>>>>>> f951bc2c
     for (const [idx, branch] of this.branches.entries()) {
       if (branch === undefined) {
         this.serializedValue[idx] = Buffer.from([]);
       } else if (
           branch instanceof BranchNode || (branch.nibbles.length / 2) > 30) {
         // Will be >32 when RLP serialized, so just hash
-<<<<<<< HEAD
-        this.serializedValue[idx] = branch.hash();
-=======
-        hashedBranches[idx] =
+        this.serializedValue[idx] = 
             (branch as MerklePatriciaTreeNode<V>).hash(valueConverter);
->>>>>>> f951bc2c
       } else {
         const serialized = branch.serialize(valueConverter);
         const rlpEncoded = RlpEncode(serialized);
-<<<<<<< HEAD
         this.serializedValue[idx] = (rlpEncoded.length >= 32) ?
-            branch.hash(rlpEncoded) :  // Non-embedded node
-            serialized;                // Embedded node in branch
-      }
-    }
-    return this.serializedValue;
-=======
-        hashedBranches[idx] = (rlpEncoded.length >= 32) ?
             branch.hash(valueConverter, rlpEncoded) :  // Non-embedded node
             serialized;  // Embedded node in branch
       }
     }
-    hashedBranches.push(
+    this.serializedValue.push(
         this.value === null ? Buffer.from([]) : valueConverter(this.value));
-    return hashedBranches;
->>>>>>> f951bc2c
+    return this.serializedValue;
   }
 }
 
@@ -476,18 +454,12 @@
   }
 
   /** @inheritdoc */
-<<<<<<< HEAD
-  serialize() {
-    if (this.serializedValue !== []) {
+  serialize(valueConverter: (val: V) => Buffer) {
+    if (this.serializedValue.length !== 0) {
       return this.serializedValue;
     }
-    const serialized = this.nextNode!.serialize();
+    const serialized = this.nextNode!.serialize(valueConverter);
     this.serializedValue = [
-=======
-  serialize(valueConverter: (val: V) => Buffer) {
-    const serialized = this.nextNode!.serialize(valueConverter);
-    return [
->>>>>>> f951bc2c
       MerklePatriciaTreeNode.toBuffer(this.nibbles, this.prefix),
       RlpEncode(serialized).length >= 32 ? this.nextNode!.hash(valueConverter) :
                                            serialized
@@ -546,19 +518,13 @@
   }
 
   /** @inheritdoc */
-<<<<<<< HEAD
-  serialize() {
-    if (this.serializedValue !== []) {
+  serialize(valueConverter: (val: V) => Buffer) {
+    if (this.serializedValue.length !== 0) {
       return this.serializedValue;
     }
     this.serializedValue = [
-      MerklePatriciaTreeNode.toBuffer(this.nibbles, this.prefix), this.value
-=======
-  serialize(valueConverter: (val: V) => Buffer) {
-    return [
       MerklePatriciaTreeNode.toBuffer(this.nibbles, this.prefix),
       valueConverter(this.value)
->>>>>>> f951bc2c
     ];
     return this.serializedValue;
   }
@@ -929,23 +895,22 @@
     return {value, proof};
   }
 
-  radixSort(keys: Buffer[]): Buffer[] {
+  radixSort(keys: Buffer[]) {
     keys.sort((k1,k2) => k1.compare(k2));
-    return keys;
-  }
-
-  getBulk(keys: Buffer[]): Witness[] {
-    const unsortedKeys = keys.slice(0);
-    const sortedKeys = this.radixSort(keys);
+  }
+
+  getBulk(keys: Buffer[]): Array<Witness<V>> {
+    const sortedKeys = keys.slice(0);
+    this.radixSort(sortedKeys);
     const sortedNibbles: number[][] = [];
     for (const key of sortedKeys) {
       sortedNibbles.push(MerklePatriciaTreeNode.bufferToNibbles(key));
     }
     const reply = this.getKeys(sortedNibbles);
-    let unsortedReply: Witness[] = []
+    const unsortedReply: Array<Witness<V>> = [];
     for (let i = 0; i < sortedKeys.length; i++) {
       const sk = sortedKeys[i];
-      unsortedReply[unsortedKeys.findIndex(key => key === sk)] = reply[i];
+      unsortedReply[keys.findIndex(key => key.compare(sk) === 0)] = reply[i];
     }
     return unsortedReply;
   }
@@ -962,10 +927,10 @@
     return true;
   }
 
-  private getKeys(keys: number[][]) : Witness[] {
-    const reply: Witness[] = [];
+  private getKeys(keys: number[][]) : Array<Witness<V>> {
+    const reply: Array<Witness<V>> = [];
     let currNode = this.rootNode;
-    let nodesInPath : MerklePatriciaTreeNode[] = [];
+    let nodesInPath : Array<MerklePatriciaTreeNode<V>> = [];
     let nibIndex = 0;
     for (let keyIndex = 0; keyIndex < keys.length; keyIndex++) {
       const key = keys[keyIndex];
@@ -981,14 +946,14 @@
             }
           } else if (nibIndex === -1 && currNode.value.length !== 0) {
             nodesInPath.push(currNode);
-            let witProof: Buffer[] = [];
+            const witProof: Buffer[] = [];
             for (const [idx, node] of nodesInPath.entries()) {
-              let rlp = RlpEncode(node.serialize());
+              const rlp = RlpEncode(node.serialize(this.convertValue));
               if (rlp.length >= 32 || (idx === 0)) {
                 witProof.push(rlp);
               }
             }
-            const wit : Witness = {value: currNode.value, proof: witProof};
+            const wit : Witness<V> = {value: currNode.value, proof: witProof};
             reply.push(wit);
             readComplete = 1;
           } else {
@@ -1017,20 +982,20 @@
                (nibIndex !== -1 && this.areNibbleArraysEqual(key.slice(nibIndex, nibIndex + currNode.nibbles.length), currNode.nibbles) === true)) {
             nodesInPath.push(currNode);
             readComplete = 1;
-            let witProof: Buffer[] = [];
+            const witProof: Buffer[] = [];
             for (const [idx, node] of nodesInPath.entries()) {
-              let rlp = RlpEncode(node.serialize());
+              const rlp = RlpEncode(node.serialize(this.convertValue));
               if (rlp.length >= 32 || (idx === 0)) {
                 witProof.push(rlp);
               }
             }
-            const wit : Witness = {value: currNode.value, proof: witProof};
+            const wit : Witness<V> = {value: currNode.value, proof: witProof};
             reply.push(wit);
           } else {
             throw new Error("Key doesn't match at LeafNode!");
           }
         } else if (currNode instanceof NullNode) {
-          throw new Error("Didn't expect a NullNode here!");
+          throw new Error("Didn't expect a NullNode here! - FIND");
         }
 
         if (readComplete === 1) {
