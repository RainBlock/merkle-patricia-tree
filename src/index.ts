import {options} from 'benchmark';
import {toBufferBE} from 'bigint-buffer';
import {hashAsBigInt, hashAsBuffer, HashType} from 'bigint-hash';
import {RlpDecode, RlpEncode, RlpItem} from 'rlp-stream';

const originalNode = require('./trieNode');
const matchingNibbleLength = require('./util').matchingNibbleLength;

interface OriginalTreeNode {
  value: Buffer;
  type: string;
  raw: Buffer[]|Buffer[][];
  key: Buffer;
  serialize(): Buffer;
}

/**
 * An interface for a [[Witness]], which is a combination of a value and a proof
 * (witnessed at a certain root)
 */
export interface Witness<V> {
  /** The value mapped to the key, or null, if nothing  */
  value: V|null;
  /**
   * A proof, which consists of the list of nodes traversed to reach the node
   * containing the value.
   */
  proof: Array<MerklePatriciaTreeNode<V>>;
}

/**
 * An interface for a RlpWitness, which is a serialized witness in RLP format.
 */
export interface RlpWitness {
  /** The value mapped to the key, or null, if nothing is mapped */
  value: Buffer|null;
  /**
   * A proof, which consists a RLP serialized list of nodes traversed to reach
   * the node containing the value.
   */
  proof: Buffer[];
}


/**
 * A concise interface for multiple [[Witnesses]], each a combination of a value
 * and proof in case of bulk reads
 */
export interface MultiWitness {
  proofIndex: Buffer[];
  indexedWitnesses: IndexedWitness[];
}

/**
 * A concise interface for a witness, where the proof is a list of indexes
 * index refers to the node at the corresponding index in a list of RLP encoded
 * nodes
 */
export interface IndexedWitness {
  value: Buffer|null;
  proof: number[];
}

/** A search result, returned as a result for searching for a key. */
export interface SearchResult<V = Buffer> {
  /** The node, if found, or null, if no node was found. */
  node: MerklePatriciaTreeNode<V>|null;
  /** Contains any remaining nibbles. */
  remainder: number[];
  /** Contains a stack of nodes encountered while traversing the tree. */
  stack: Array<MerklePatriciaTreeNode<V>>;
}

/** Describes a key value pair used in a batched put operation. */
export interface BatchPut<K = Buffer, V = Buffer> {
  /** The key to insert. */
  key: K;
  /** The value to insert */
  val: V;
}

/** Returned when next() is called on a tree node */
export interface NextNode<V> {
  /** Any remaining nibbles after traversing the node. */
  remainingNibbles: number[];
  /** The next node, or null, if no node was present. */
  next: MerklePatriciaTreeNode<V>|null;
}

/** Represents an abstract node in a modified Ethereum merkle patricia tree. */
export abstract class MerklePatriciaTreeNode<V> {
  /**
   * The nibbles (of the key) used when traversing this node. Not present for
   * branch/null nodes.
   */
  abstract nibbles: number[];
  /**
   * The value stored in the node. Null represents value not present.
   */
  abstract value: V|null;

  /**
   * Memoizing RLP encoding of the serialized node
   */
  rlpNodeEncoding: Buffer|null = null;

  /**
   * Only used for batchCOW to mark nodes to be copied
   */
  markForCopy = false;

  /**
   * Serializes and computed the RLP encoding of the node
   * Also stores it for future references.
   */
  getRlpNodeEncoding(options: MerklePatriciaTreeOptions<{}, V>): Buffer {
    if (options.memoizeSerialization === undefined ||
        options.memoizeSerialization === false) {
      return RlpEncode(this.serialize(options));
    }
    if (this.rlpNodeEncoding === null) {
      this.rlpNodeEncoding = RlpEncode(this.serialize(options));
    }
    return this.rlpNodeEncoding;
  }

  /**
   * Clears the memoized RLP node encoding
   */
  clearRlpNodeEncoding() {
    this.rlpNodeEncoding = null;
  }


  /**
   * Serialize the node into a buffer or an array of buffers which may be RLP
   * serialized.
   */
  abstract serialize(options: MerklePatriciaTreeOptions<{}, V>): RlpItem;

  /** When calling toString(), sets the length of the hashes printed. */
  static HUMAN_READABLE_HASH_LENGTH = 6;
  /**
   * When calling toString(), sets the length of the values printed. Values
   * longer will be appended with ...
   */
  static HUMAN_READABLE_VAL_LENGTH = 6;

  private memoizedHash: bigint|null = null;

  clearMemoizedHash() {
    this.memoizedHash = null;
  }

  /**
   * Return the hash for the node.
   * @param  rlpEncodedBuffer An optional RLP encoded buffer of the node to use
   * for hashing
   * @returns A Buffer containing the hash for the node.
   */
  hash(
      options: MerklePatriciaTreeOptions<{}, V>,
      rlpEncodedBuffer: Buffer|null = null): bigint {
    if (this.memoizedHash === null) {
      if (rlpEncodedBuffer === null) {
        rlpEncodedBuffer = this.getRlpNodeEncoding(options);
      }
      this.memoizedHash = hashAsBigInt(HashType.KECCAK256, rlpEncodedBuffer);
    }
    return this.memoizedHash!;
  }

  /**
   * Returns nibbles remaining if this node were to be traversed.
   *  Only consumes the nibbles if this node is a match.
   *  @param  nibbles Nibbles to process for traversal.
   *  @returns Nibbles remaining after the traversal.
   */
  protected consumeNibbles(nibbles: number[]): number[] {
    let sliceIndex = 0;
    for (let i = 0; i < nibbles.length; i++) {
      if (i > this.nibbles.length - 1 || this.nibbles[i] !== nibbles[i]) {
        return nibbles;  // Don't consume anything if there wasn't a match
      }
      sliceIndex = i + 1;
    }
    return (sliceIndex !== this.nibbles.length) ? nibbles :
                                                  nibbles.slice(sliceIndex);
  }

  /**
   * Get the next node as a result of evaluating the nibbles given.
   * @param nibbles The nibbles to evaluate
   * @returns A [NextNode] with the remaining nibbles and the next node, if any.
   */
  abstract next(nibbles: number[]): NextNode<V>;

  /**
   * Convert a buffer into a nibble representation.
   * @param buffer The buffer to convert.
   * @return An array of nibbles.
   */
  static bufferToNibbles(buffer: Buffer): number[] {
    // Convert to nibbles
    const nibbles = [];
    for (const byte of buffer) {
      nibbles.push((byte & 0xF0) >> 4);  // Top nibble
      nibbles.push(byte & 0x0F);         // Bottom nibble
    }
    return nibbles;
  }

  /**
   * Return the intersecting prefix, which contains the nibbles shared by
   * both n0 and n1 at the beginning of each nibble set.
   *
   * @param n0 The first set of nibbles
   * @param n1 The second set of nibbles
   *
   * @returns A set of nibbles representing the intersecting prefix of both
   * input sets.
   */
  static intersectingPrefix(n0: number[], n1: number[]): number[] {
    const prefix: number[] = [];
    for (let i = 0; i < n0.length; i++) {
      if (n0[i] === n1[i]) {
        prefix.push(n0[i]);
      } else {
        return prefix;
      }
    }
    return prefix;
  }

  /**
   * Converts to node to a human readable hash representation. This is set to
   * the last n characters in the hash, as defined by
   * HUMAN_READABLE_HASH_LENGTH.
   *
   * @returns A human readable hash string.
   */
  toReadableHash(options: MerklePatriciaTreeOptions<{}, V>): string {
    const hash = this.hash(options).toString(16);
    return hash.substring(
        hash.length - MerklePatriciaTreeNode.HUMAN_READABLE_HASH_LENGTH);
  }

  /**
   * Converts a value to a human readable value. This is set to the first n
   * characters of the hex representation of a value, as defined by
   * HUMAN_READABLE_VAL_LENGTH.
   * @param val The value to convert.
   * @returns A human readable value string
   */
  static toReadableValue<V>(val: V): string {
    let hex = (val as {} as Buffer).toString('hex');
    if (hex.length > MerklePatriciaTreeNode.HUMAN_READABLE_VAL_LENGTH) {
      hex = `${
          hex.substring(
              0, MerklePatriciaTreeNode.HUMAN_READABLE_VAL_LENGTH)}...`;
    }
    return hex;
  }

  /**
   * Converts a set of nibbles to its representation as a hex string.
   * @param nibbles The nibbles to convert.
   * @returns The input nibbles as a hex string.
   */
  static nibblesAsHex(nibbles: number[]): string {
    return nibbles.map(n => n.toString(16)).join('');
  }

  /**
   * Converts a set of nibbles and an attached prefix to its buffer
   * representation.
   * @param nibbles The nibbles to convert.
   * @param prefix  The prefix for the nibbles to convert.
   *
   * @returns The representation of the nibbles with the given prefix as a
   * buffer.
   */
  static toBuffer(nibbles: number[], prefix: number): Buffer {
    // NOTE: "optional terminator is not supported"
    const out = Buffer.allocUnsafe((nibbles.length / 2) + 1);
    const odd = nibbles.length % 2 !== 0;

    for (let i = 0; i < out.length; i++) {
      // Append a prefix on the first byte
      if (i === 0) {
        // If there's an even number, we 0 pad
        out[i] = odd ? ((prefix << 4) | nibbles[0]) : (prefix << 4);
      } else {
        // If we're odd, we the first nibble ended up in the prefix, so
        // we need to skip 1.
        const nibbleIndex = odd ? ((i - 1) * 2) + 1 : (i - 1) * 2;
        out[i] = nibbles[nibbleIndex] << 4 | nibbles[nibbleIndex + 1];
      }
    }
    return out;
  }
}

/**
 * Represents a null node, which is -only- used at the root of the tree to
 * represent a tree with no elements.
 */
export class NullNode<V> extends MerklePatriciaTreeNode<V> {
  /** A null node always has no nibbles. */
  readonly nibbles = [];

  /** The value of a null node cannot be set. */
  set value(val: V) {
    throw new Error('Attempted to set the value of a NullNode');
  }

  /** The hash of a null node is always the empty hash. */
  hash() {
    return BigInt(
        '0x56e81f171bcc55a6ff8345e692c0f86e5b48e01b996cadc001622fb5e363b421');
  }

  /** The serialized version of a null node is always the empty buffer. */
  serialize() {
    return Buffer.from([]);
  }

  /** Traversing a null node always yields nothing. */
  next(nibbles: number[]) {
    return {remainingNibbles: nibbles, next: null};
  }

  /** Returns the string representation of this null node. */
  toString() {
    return '[NullNode]';
  }
}

/**
 * Represents a branch node in the tree. A branch node contains 16 branches,
 * one for each hex character, and may also act as a "leaf" node by containing a
 * value.
 */
export class BranchNode<V> extends MerklePatriciaTreeNode<V> {
  /** A branch node has no nibbles to be set. */
  readonly nibbles: number[] = [];
  /** The value this branch holds, initially unset. */
  value: V|null = null;

  /** An array of branches this tree node holds. */
  branches: Array<MerklePatriciaTreeNode<V>> =
      new Array<MerklePatriciaTreeNode<V>>(16);

  /**
   * Checks if the last nibble will result in the given branch.
   * This is only the case if the given branch is a LeafNode/BranchNode AND
   * (1) if a LeafNode, it has no nibbles
   * (2) if a BranchNode, it has a value
   * (3) There is only one nibble remaining
   *
   * @param nibbles The input set of nibbles
   * @param branch  The branch to check
   *
   * @returns True, if the last nibble will not result in the given branch.
   */
  private static lastNibbleNoMatch<N>(
      nibbles: number[], branch: MerklePatriciaTreeNode<N>): boolean {
    return nibbles.length === 1 &&
        ((branch instanceof LeafNode && branch.nibbles.length > 0) ||
         (branch instanceof BranchNode && branch.value === null) ||
         branch instanceof ExtensionNode || branch instanceof NullNode);
  }

  /**
   * @inheritdoc
   */
  next(nibbles: number[]) {
    if (nibbles.length === 0) {
      return {next: null, remainingNibbles: nibbles};
    }
    const branch = this.branches[nibbles[0]];

    if (branch === undefined || BranchNode.lastNibbleNoMatch(nibbles, branch)) {
      // Nothing in this branch, or last nibble and branch doesn't match
      return {next: null, remainingNibbles: nibbles};
    } else {
      // Return the branch
      return {next: branch, remainingNibbles: nibbles.slice(1)};
    }
  }

  /**
   * Returns the string representation of this node.
   *
   * @returns The string representation of this node.
   */
  toString(options?: MerklePatriciaTreeOptions<{}, V>) {
    let outString =
        `(${options === undefined ? '?' : this.toReadableHash(options)})`;
    for (const [idx, branch] of this.branches.entries()) {
      if (branch !== undefined) {
        outString += ` ${idx.toString(16)}: ${
            options === undefined ? '?' : branch.toReadableHash(options)}`;
      }
    }
    if (this.value !== null) {
      outString +=
          ` val: ${MerklePatriciaTreeNode.toReadableValue(this.value)}`;
    }
    return `[branch ${outString}]`;
  }

  /**
   * @inheritdoc
   */
  serialize(options: MerklePatriciaTreeOptions<{}, V>) {
    const hashedBranches: RlpItem = [];
    for (const [idx, branch] of this.branches.entries()) {
      if (branch === undefined) {
        hashedBranches[idx] = Buffer.from([]);
      } else if (
          branch instanceof BranchNode || (branch.nibbles.length / 2) > 30) {
        // Will be >32 when RLP serialized, so just hash
        hashedBranches[idx] =
            toBufferBE((branch as MerklePatriciaTreeNode<V>).hash(options), 32);
      } else {
        const serialized = branch.serialize(options);
        const rlpEncoded = branch.getRlpNodeEncoding(options);
        hashedBranches[idx] = (rlpEncoded.length >= 32) ?
            toBufferBE(
                branch.hash(options, rlpEncoded),
                32) :    // Non-embedded node
            serialized;  // Embedded node in branch
      }
    }
    hashedBranches.push(
        this.value === null ? Buffer.from([]) :
                              options.valueConverter!(this.value));
    return hashedBranches;
  }
}

/**
 * Represents an extension node, which "consumes" a set of nibbles and points to
 * another node.
 */
export class ExtensionNode<V> extends MerklePatriciaTreeNode<V> {
  /** Extension nodes never contain a value. */
  readonly value: null = null;

  /** The prefix when the number of nibbles in the extension node is odd. */
  static PREFIX_EXTENSION_ODD = 1;
  /** The prefix when the number of nibbles in the extension node is even. */
  static PREFIX_EXTENSION_EVEN = 0;

  /**
   * Return the prefix for this extension node.
   * @returns The prefix for the node.
   */
  get prefix() {
    return this.nibbles.length % 2 === 0 ? ExtensionNode.PREFIX_EXTENSION_EVEN :
                                           ExtensionNode.PREFIX_EXTENSION_ODD;
  }

  /**
   * @inheritdoc
   */
  next(nibbles: number[]) {
    const intersection =
        MerklePatriciaTreeNode.intersectingPrefix(nibbles, this.nibbles);
    if (intersection.length === this.nibbles.length) {
      return {
        next: this.nextNode,
        remainingNibbles: nibbles.slice(intersection.length)
      };
    } else {
      return {next: null, remainingNibbles: nibbles};
    }
  }

  /**
   * Construct a new extension node.
   * @param nibbles The nibbles that will be consumed when this node is
   * traversed.
   * @param nextNode The node that this node points to.
   */
  constructor(
      public nibbles: number[], public nextNode: MerklePatriciaTreeNode<V>) {
    super();
    if (nibbles.length === 0) {
      throw new Error('Extension branch cannot have 0 nibbles');
    }
  }

  /** @inheritdoc */
  serialize(options: MerklePatriciaTreeOptions<{}, V>) {
    const serialized = this.nextNode!.serialize(options);
    const rlpEncodeNextNode = this.nextNode!.getRlpNodeEncoding(options);
    return [
      MerklePatriciaTreeNode.toBuffer(this.nibbles, this.prefix),
      rlpEncodeNextNode.length >= 32 ?
          toBufferBE(this.nextNode!.hash(options), 32) :
          serialized
    ];
  }

  /**
   * Returns the string representation of this node.
   *
   * @returns The string representation of this node.
   */
  toString(options?: MerklePatriciaTreeOptions<{}, V>) {
    const outString =
        `(${options === undefined ? '?' : this.toReadableHash(options)}) -(${
            MerklePatriciaTreeNode.nibblesAsHex(this.nibbles)})-> ${
            options === undefined ? '?' :
                                    this.nextNode.toReadableHash(options)}`;
    return `[extension ${outString}]`;
  }
}

/**
 * Represents a leaf node, which are terminal nodes in the tree which holds
 * values.
 */
export class LeafNode<V> extends MerklePatriciaTreeNode<V> {
  /** The prefix of the leaf node if the number of nibbles is odd */
  private static PREFIX_LEAF_ODD = 3;
  /** The prefix of the leaf node if the number of nibbles is even. */
  private static PREFIX_LEAF_EVEN = 2;

  /**
   * Constructs a new leaf node with the given nibbles and value.
   * @param nibbles The nibbles consumed by the leaf node.
   * @param value   The value held in the leaf node.
   */
  constructor(public nibbles: number[], public value: V) {
    super();
  }

  /** Returns the prefix for this leaf node. */
  get prefix() {
    return this.nibbles.length % 2 === 0 ? LeafNode.PREFIX_LEAF_EVEN :
                                           LeafNode.PREFIX_LEAF_ODD;
  }

  /** @inheritdoc */
  next(nibbles: number[]) {
    return {remainingNibbles: this.consumeNibbles(nibbles), next: null};
  }

  /** @inheritdoc */
  serialize(options: MerklePatriciaTreeOptions<{}, V>) {
    return [
      MerklePatriciaTreeNode.toBuffer(this.nibbles, this.prefix),
      options.valueConverter!(this.value)
    ];
  }

  /**
   * Returns the string representation of this node.
   *
   * @returns The string representation of this node.
   */
  toString(options: MerklePatriciaTreeOptions<{}, V>) {
    const outString =
        `(${options === undefined ? '?' : this.toReadableHash(options)}) -(${
            MerklePatriciaTreeNode.nibblesAsHex(this.nibbles)})-> val: ${
            MerklePatriciaTreeNode.toReadableValue(this.value)}`;
    return `[leaf ${outString}]`;
  }
}

/**
 * Represents a hash node, which is -only- used for pruning the
 * CachedMerklePatriciaTreeNode to maxCacheDepth.
 */
export class HashNode<V> extends MerklePatriciaTreeNode<V> {
  /** A hash node always has no nibbles. */
  readonly nibbles = [];

  /** nodeHash stores the hash of the current node. */
  nodeHash: bigint;

  /** The serialized version of a hash node. */
  serialization: RlpItem|null = null;

  /** The value of a hash node cannot be set. */
  set value(val: V) {
    throw new Error('Attempted to set the value of a NullNode');
  }

  constructor(hash: bigint, serialization?: RlpItem) {
    super();
    this.nodeHash = hash;
    if (serialization) {
      this.serialization = serialization;
    }
  }

  /** The hash of a hash node returned. */
  hash() {
    return this.nodeHash;
  }

  serialize(): RlpItem {
    if (!this.serialization) {
      throw new Error('Cannot serialize HashNode');
    }
    return this.serialization;
  }

  /** Traversing a hash node always yields nothing. */
  next(nibbles: number[]) {
    return {remainingNibbles: nibbles, next: null};
  }

  /** Returns the string representation of this null node. */
  toString() {
    return `[HashNode ${this.nodeHash}]`;
  }
}

/** The interface for a merkle tree. */
export interface MerkleTree<K, V> {
  /** The root hash of the tree. */
  root: Buffer;
  /**
   * The root hash of the tree, as a bigint. Reading this property is more
   * efficient than obtaining a buffer.
   */
  rootHash: bigint;
  /**
   * Insert a new mapping into the tree. If the key is already mapped in the
   * tree, it is updated with the new value.
   *
   * @param key   The key to insert.
   * @param val   A Buffer representing the value.
   *
   */
  put: (key: K, val: V) => void;
  /**
   * Given a key, retrieve a [[Witness]] for the mapping.
   *
   * @param key   The key to retrieve the [[Witness]] for.
   *
   * @returns     A [[Witness]], with a proof of the value read (or a null
   * value, with a proof of the value's nonexistence).
   */
  get: (key: K) => Witness<V>;
  /**
   * Given a key, delete any mapping that exists for that key.
   *
   * @param key   The key to unmap.
   *
   */
  del: (key: K) => void;
  /**
   * Execute a batch of put and delete operations. The execution is batched,
   * so calling this function with multiple updates provides more opportunities
   * for optimization and can be faster than call put() and del() multiple
   * times.
   *
   * @param putOps  An array of put operations on the tree, of type
   * [[BatchPut]].
   * @param delOps  An optional array of keys to delete from the tree.
   *
   * @returns       The root that results from this set of operations.
   */
  batch: (putOps: Array<BatchPut<K, V>>, delOps?: K[]) => Buffer;
  /**
   * Search for the given key, returning a [[SearchResult]] which contains the
   * path traversed to search for the key.
   *
   * @param key    The key to search for.
   * @returns      A [[SearchResult]] containing the path to the key, and the
   * value if it was present.
   */
  search: (key: K) => SearchResult<V>;
}

/** Configuration for a merkle tree. */
export interface MerklePatriciaTreeOptions<K, V> {
  /** A function which converts keys to the native type of the tree. */
  keyConverter?: (key: K) => Buffer;
  /** A function which converts values to the native type of the tree */
  valueConverter?: (val: V) => Buffer;
  /**
   * Whether a put with an empty value can delete a node. Note that turning
   * this on will require serialization at insert time.
   */
  putCanDelete: boolean;
  /**
   * Whether or not to memoize serializations or not. If true, serializations
   * will be memoized, which will increase the speed of proof generation at
   * the cost of increased memory overhead.
   */
  memoizeSerialization?: boolean;
}

/** A Merkle Patricia Tree, as defined in the Ethereum Yellow Paper. */
export class MerklePatriciaTree<K = Buffer, V = Buffer> implements
    MerkleTree<K, V> {
  /** The root node of the tree. */
  rootNode: MerklePatriciaTreeNode<V>;

  /**
   * A Buffer representing the root hash of the tree. Always 256-bits (32
   * bytes).
   */
  get root(): Buffer {
    return toBufferBE(
        this.rootNode.hash(
            this.options as {} as MerklePatriciaTreeOptions<{}, V>),
        32);
  }

  /**
   * The root hash of the tree, as a bigint. Reading this property is more
   * efficient than obtaining a buffer.
   */
  get rootHash(): bigint {
    return this.rootNode.hash(
        this.options as {} as MerklePatriciaTreeOptions<{}, V>);
  }

  /** Construct a new Merkle Patricia Tree. */
  constructor(public options: MerklePatriciaTreeOptions<K, V> = {
    putCanDelete: true
  }) {
    if (options.valueConverter === undefined) {
      options.valueConverter = (v) => v as {} as Buffer;
    }
    if (options.keyConverter === undefined) {
      options.keyConverter = (k) => k as {} as Buffer;
    }
    this.rootNode = new NullNode<V>();
  }

  /**
   * Insert a new mapping into the tree. If the key is already mapped in the
   * tree, it is updated with the new value.
   *
   * @param key   The key to insert.
   * @param val   A Buffer representing the value.
   *
   */
  put(key: K, val: V) {
    const convKey = this.options.keyConverter!(key);

    if (convKey.length === 0) {
      throw new Error('Empty key is not supported');
    }
    if (this.options.putCanDelete &&
        this.options.valueConverter!(val).length === 0) {
      this.del(key);
      return;
    }
    if (this.rootNode instanceof NullNode) {
      // Null node, so insert this value as a leaf.
      this.rootNode =
          new LeafNode(MerklePatriciaTreeNode.bufferToNibbles(convKey), val);
    } else {
      // search
      const result = this.search(key);
      if (result.remainder.length === 0 && result.node !== null) {
        // Matches, update the value.
        result.node!.value = val;
      } else {
        // Doesn't match, perform tree insertion using stack
        this.insert(result.stack, result.remainder, val);
      }
      // Clear all memoized hashes in the path, they will be reset.
      for (const node of result.stack) {
        node.clearMemoizedHash();
        node.clearRlpNodeEncoding();
      }
    }
  }

  /**
   * Copies only the node; leaving its successors the same
   * @param node : Node for copy
   */
  getNodeCopy(node: MerklePatriciaTreeNode<V>): MerklePatriciaTreeNode<V> {
    if (node instanceof BranchNode) {
      const copyNode = new BranchNode<V>();
      for (const nib of node.nibbles) {
        copyNode.nibbles.push(nib);
      }
      for (let i = 0; i < node.branches.length; i++) {
        copyNode.branches[i] = node.branches[i];
      }
      if (node.value) {
        copyNode.value = node.value.slice(0);
      }
      return copyNode;
    } else if (node instanceof ExtensionNode) {
      const copyNode = new ExtensionNode<V>(node.nibbles, node.nextNode);
      return copyNode;
    } else if (node instanceof LeafNode) {
      const copyNode = new LeafNode<V>(node.nibbles, node.value);
      return copyNode;
    }
    return new NullNode<V>();
  }

  private copyPath(key: K, newTree: MerklePatriciaTree<K, V>, flag?:boolean) {
    let keyNibbles: number[] =
        MerklePatriciaTreeNode.bufferToNibbles(this.options.keyConverter!(key));
    let currNode: MerklePatriciaTreeNode<V>|null = newTree.rootNode;
    let nextNode: MerklePatriciaTreeNode<V>|null;
    const result: SearchResult<V> = this.search(key);
    for (let i = 1; i < result.stack.length; i++) {
      nextNode = this.getNodeCopy(result.stack[i]);
      if (currNode instanceof BranchNode) {
        currNode.branches[keyNibbles[0]] = nextNode;
        keyNibbles.shift();
      } else if (currNode instanceof ExtensionNode) {
        currNode.nextNode = nextNode;
        keyNibbles = keyNibbles.slice(currNode.nibbles.length);
      }
      currNode = nextNode;
    }
  }

  /**
   * CopyTreePaths
   * Copies paths that are marked for copy
   */
<<<<<<< HEAD
  private copyTreePaths(
      node1: MerklePatriciaTreeNode<V>, node2: MerklePatriciaTreeNode<V>) {
    if (node1.markForCopy) {
      node2 = this.getNodeCopy(node1);
      if (node1 instanceof BranchNode && node2 instanceof BranchNode) {
        for (let branchIdx = 0; branchIdx < node1.branches.length;
             branchIdx += 1) {
          if (node1.branches[branchIdx]) {
            this.copyTreePaths(
              node1.branches[branchIdx], node2.branches[branchIdx]);
          }
        }
      } else if (
          node1 instanceof ExtensionNode && node2 instanceof ExtensionNode) {
        this.copyTreePaths(node1.nextNode, node2.nextNode);
      } else if (
          node1 instanceof LeafNode && node2 instanceof LeafNode ||
          node1 instanceof NullNode && node2 instanceof NullNode) {
        return;
      } else {
        throw new Error('Unexpected node type while copying nodes');
      }
=======
  private cowPutDel(putOps: Array<BatchPut<K, V>>, delOps: K[]):
      MerklePatriciaTree<K, V> {
    const newTree = new MerklePatriciaTree<K, V>(this.options);
    newTree.rootNode = this.getNodeCopy(this.rootNode);
    for (const put of putOps) {
      this.copyPath(put.key, newTree);
      newTree.put(put.key, put.val);
>>>>>>> 59ede3a4
    }
    return;
  }

  /**
   * multiSearch searches the tree for all keys and marks nodes for copy
   * @param putOps : List of key, value pairs
   * @param delOps : List of keys
   * @param flag   : True if we want to mark the nodes for copy
   */
  multiSearch(putOps: Array<BatchPut<K, V>>, delOps: K[], flag: boolean) {
    for (const put of putOps) {
      this.search(put.key, flag);
    }
    for (const key of delOps) {
<<<<<<< HEAD
      this.search(key, flag);
=======
      this.copyPath(key, newTree, true);
      newTree.del(key);
>>>>>>> 59ede3a4
    }
  }

  /**
   * Insert a node with the given value after a search.
   * @param stack     The stack as a result of the search
   * @param remainder The remainder as a result of the search
   * @param value     The value to insert.
   */
  insert(
      stack: Array<MerklePatriciaTreeNode<V>>, remainder: number[], value: V) {
    const last = stack[stack.length - 1];
    if (remainder.length === 0) {
      last.value = value;
    } else {
      if (last instanceof BranchNode) {
        // Insert into branch
        if (last.branches[remainder[0]] !== undefined) {
          // Branch occupied. Create new branch
          const branch = new BranchNode();
          const prevNode = last.branches[remainder[0]];

          if (remainder.length === 1) {
            branch.value = value;
          } else {
            branch.branches[remainder[1]] =
                new LeafNode(remainder.slice(2), value);
          }

          if (prevNode instanceof LeafNode) {
            if (prevNode.nibbles.length === 0) {
              branch.value = value;
            } else {
              branch.branches[prevNode.nibbles[0]] =
                  new LeafNode(prevNode.nibbles.slice(1), prevNode.value);
            }
          } else if (prevNode instanceof ExtensionNode) {
            branch.branches[prevNode.nibbles[0]] = prevNode;
            prevNode.nibbles = prevNode.nibbles.slice(1);
          } else if (prevNode instanceof BranchNode) {
            throw new Error('Unexpected branch node in occupied branch');
          }

          last.branches[remainder[0]] = branch;
        } else {
          last.branches[remainder[0]] = new LeafNode(remainder.slice(1), value);
        }
      } else if (last instanceof ExtensionNode) {
        // We will be shrinking this extension node and inserting a branch
        const intersection =
            MerklePatriciaTreeNode.intersectingPrefix(remainder, last.nibbles);
        const prevNibbles = last.nibbles;
        let prevNext = last.nextNode;
        const branch = new BranchNode<V>();

        // The intersection is now the extension
        last.nibbles = intersection;
        last.nextNode = branch;

        // And update the branch according to what type was previously in the
        // extension
        if (prevNext instanceof LeafNode) {
          // If leaf node, update the key for the leaf node
          prevNext.nibbles =
              prevNibbles.slice(intersection.length).concat(prevNext.nibbles);
        } else if (prevNext instanceof BranchNode) {
          if (prevNibbles.length > intersection.length + 1) {
            // Otherwise, if branch node and the remainder is > 1, create an
            // extension
            const extension = new ExtensionNode(
                prevNibbles.slice(intersection.length + 1), prevNext);
            prevNext = extension;
          }
        }

        // And insert both the new value and prevNext into the branch
        branch.branches[prevNibbles[intersection.length]] = prevNext;
        if (intersection.length === remainder.length) {
          // Goes in as value
          branch.value = value;
        } else if (intersection.length >= remainder.length) {
          // Unexpected, intersection is longer than remainder
          throw new Error('Unexpected remainder longer than intersection');
        } else {
          // Insert new value
          branch.branches[remainder[intersection.length]] =
              new LeafNode<V>(remainder.slice(intersection.length + 1), value);
        }

        // If the intersection is 0, then eliminate the extension.
        if (intersection.length === 0) {
          // Remove the extension
          if (stack.length === 1) {
            this.rootNode = branch;
          } else {
            const prevNode = stack[stack.length - 2];
            if (prevNode instanceof BranchNode) {
              for (const [idx, prevBranch] of prevNode.branches.entries()) {
                if (prevBranch === last) {
                  prevNode.branches[idx] = branch;
                }
              }
            } else {
              throw new Error('Unexpected non-branch while removing extension');
            }
          }
        }
      } else if (last instanceof LeafNode) {
        const intersection =
            MerklePatriciaTreeNode.intersectingPrefix(remainder, last.nibbles);
        // This is the branch node that will contain both child nodes.
        const branch = new BranchNode<V>();
        // This is the node that must be inserted into the tree. Unless there is
        // an extension, it is the branch node.
        let insertNode: MerklePatriciaTreeNode<V> = branch;
        if (intersection.length !== 0) {
          // We need an extension node.
          const extension = new ExtensionNode(intersection, branch);
          // The insertion node is now the extension node
          insertNode = extension;
        }

        // Calculate the offset used for the branch key (0 if no intersection)
        const branchOffset = 0 + intersection.length;
        // And the slice offset, used to calculate new keys for each node
        const sliceOffset = 1 + intersection.length;

        // Insert the nodes into the branch
        if (remainder.length === intersection.length) {
          // The new value becomes the value of the branch node
          branch.value = value;
        } else {
          // Insert the new value into the proper branch
          branch.branches[remainder[branchOffset]] =
              new LeafNode<V>(remainder.slice(sliceOffset), value);
        }

        // Insert the old value into the proper branch
        if (last.nibbles.length === intersection.length) {
          // The previous value becomes the value of the branch node
          branch.value = last.value;
        } else {
          // Insert the previous value into the proper branch
          branch.branches[last.nibbles[branchOffset]] = last;
        }

        last.nibbles = last.nibbles.slice(sliceOffset);

        // Now we need to update last-1 to point to our new node to insert
        if (stack.length === 1 ||
            last.nibbles.length === 0 && stack.length === 2) {
          // Length 1, so root should be updated
          this.rootNode = insertNode;
        } else {
          // Otherwise, update the node that previously pointed to last
          const previous = stack[stack.length - 2];
          if (previous instanceof BranchNode) {
            // Need to figure out previous branch key
            for (const [idx, prevBranch] of previous.branches.entries()) {
              if (prevBranch === last) {
                // Point to the new node instead
                previous.branches[idx] = insertNode;
                break;
              }
              if (idx === previous.branches.length) {
                throw new Error(`Couldn't find previous branch!`);
              }
            }
          } else {
            throw new Error('Unexpected non-branch node in update');
          }
        }
      }
    }
  }

  /**
   * Given a key, retrieve a [[Witness]] for the mapping.
   *
   * @param key   The key to retrieve the [[Witness]] for.
   *
   * @returns     A [[Witness]], with a proof of the value read (or a null
   * value, with a proof of the value's nonexistence).
   */
  get(key: K): Witness<V> {
    const search = this.search(key);
    const value = search.node === null ? null : search.node.value;
    const proof = search.stack;

    return {value, proof};
  }

  /**
   * Reads multiple keys and returns a concise reply of witnesses
   * @param keys : bulk keys to be read
   * @returns : Array of witnesses
   */
  batchGet(keys: K[]): Array<Witness<V>> {
    const reply = [];
    for (const key of keys) {
      reply.push(this.get(key));
    }
    return reply;
  }

  /**
   * Given a key, delete any mapping that exists for that key.
   *
   * @param key   The key to unmap.
   *
   */
  del(key: K) {
    const result = this.search(key);
    if (result.node != null) {
      // Clear all memoized hashes in the path, they will be reset.
      for (const node of result.stack) {
        node.clearMemoizedHash();
        node.clearRlpNodeEncoding();
      }
      if (result.node instanceof BranchNode) {
        result.node.value = Buffer.from([]);
      } else if (result.stack.length === 1) {
        // Root node, replace it with null
        this.rootNode = new NullNode<V>();
      } else {
        const prevNode = result.stack[result.stack.length - 2];
        if (prevNode instanceof BranchNode) {
          // Delete the node from the branch

          // Keeps data iff there is one remaining node
          let remainingIdx = -1;
          let remainingBranch: MerklePatriciaTreeNode<V>|null = null;

          for (const [idx, branch] of prevNode.branches.entries()) {
            if (branch === result.node) {
              delete prevNode.branches[idx];
            } else if (branch !== undefined) {
              if (remainingIdx === -1) {
                // First present node not the same
                remainingIdx = idx;
                remainingBranch = branch;
              } else {
                remainingBranch = null;
              }
            }
          }

          if (remainingBranch !== null) {
            const connectNode = remainingBranch instanceof ExtensionNode ?
                remainingBranch :
                new ExtensionNode([remainingIdx], remainingBranch);
            if (remainingBranch instanceof ExtensionNode) {
              connectNode.nibbles.unshift(remainingIdx);
            }
            if (result.stack.length === 2) {
              this.rootNode = connectNode;
            } else {
              const branchParent = result.stack[result.stack.length - 3];
              if (branchParent instanceof BranchNode) {
                for (const [idx, branch] of branchParent.branches.entries()) {
                  if (branch === prevNode) {
                    if (connectNode.nextNode instanceof LeafNode) {
                      // If leaf, insert the node directly
                      branchParent.branches[idx] = connectNode.nextNode;
                      // Update the leaf node with the extension's nibbles
                      connectNode.nextNode.nibbles = connectNode.nibbles.concat(
                          connectNode.nextNode.nibbles);
                      branchParent.branches[idx].clearMemoizedHash();
                      branchParent.branches[idx].clearRlpNodeEncoding();
                    } else {
                      // Otherwise, attach the extension
                      branchParent.branches[idx] = connectNode;
                    }
                  }
                }
              } else if (branchParent instanceof ExtensionNode) {
                // Move the consumed nibble into the extension node
                branchParent.nibbles =
                    branchParent.nibbles.concat(connectNode.nibbles);
                branchParent.nextNode = connectNode.nextNode;
              } else {
                throw new Error(`Unexpected node type during branch collapse`);
              }
            }
          }

        } else if (prevNode instanceof ExtensionNode) {
          // Remove the extension's parent.
          if (result.stack.length === 2) {
            // Root node, replace it with null
            this.rootNode = new NullNode<V>();
          } else {
            const extensionPrevNode = result.stack[result.stack.length - 3];
            if (extensionPrevNode instanceof BranchNode) {
              for (const [idx, branch] of extensionPrevNode.branches
                       .entries()) {
                if (branch === prevNode) {
                  delete extensionPrevNode.branches[idx];
                  break;
                }
              }
            } else {
              throw new Error(
                  `Expected BranchNode but didn't get branch node during deletion`);
            }
          }
        } else if (prevNode instanceof LeafNode) {
          throw new Error(`Unexpected LeafNode during deletion`);
        }
      }
    }
  }

  /**
   * Execute a batch of put and delete operations. The execution is batched,
   * so calling this function with multiple updates provides more opportunities
   * for optimization and can be faster than call put() and del() multiple
   * times.
   *
   * @param putOps  An array of put operations on the tree, of type
   * [[BatchPut]].
   * @param delOps  An optional array of keys to delete from the tree.
   *
   * @returns       The root that results from this set of operations.
   */
  batch(putOps: Array<BatchPut<K, V>>, delOps: K[] = []): Buffer {
    for (const put of putOps) {
      this.put(put.key, put.val);
    }
    for (const del of delOps) {
      this.del(del);
    }
    return this.root;
  }

  /**
   * Execute a batch of put and delete operations. The execution of batch
   * operations are performed in a copy on write (cow) fashion.
   *
   * @param putOps  An array of put operations on the tree, of type
   * [[BatchPut]].
   * @param delOps  An optional array of keys to delete from the tree.
   *
   * @returns       A new MerklePatriciaTree updated in a cow manner.
   */
  batchCOW(putOps: Array<BatchPut<K, V>>, delOps: K[] = []):
      MerklePatriciaTree<K, V> {
    // Search the tree and mark the nodes for copy
    this.multiSearch(putOps, delOps, true);
    const newTree = new MerklePatriciaTree<K, V>(this.options);
    // copy all the nodes marked for copy into the newTree
    this.copyTreePaths(this.rootNode, newTree.rootNode);
    // Modify the new Tree
    newTree.batch(putOps, delOps);
    // reset the nodes marked for copy in the original tree
    this.multiSearch(putOps, delOps, false);
    // return the new tree;
    return newTree;
  }

  /**
   * Search for the given key, returning a [[SearchResult]] which contains the
   * path traversed to search for the key.
   *
   * @param key    The key to search for.
   * @returns      A [[SearchResult]] containing the path to the key, and the
   * value if it was present.
   */
  search(key: K, markForCopy = false): SearchResult<V> {
    let remainder =
        MerklePatriciaTreeNode.bufferToNibbles(this.options.keyConverter!(key));
    let node: MerklePatriciaTreeNode<V>|null = this.rootNode;
    let next: NextNode<V>;
    const stack = [];

    // Traverse the tree, starting at the root.
    do {
      node.markForCopy = markForCopy;
      stack.push(node);
      next = node.next(remainder);
      remainder = next.remainingNibbles;
      if (remainder.length !== 0) {
        node = next.next;
      } else if (next.next !== null) {
        // Deal with leaf values when remainder is 0
        next.next.markForCopy = markForCopy;
        stack.push(next.next);
        node = next.next;
      }
    } while (remainder.length !== 0 && node != null);

    return {node, remainder, stack};
  }

  /**
   * Serialize a witness into RLP format.
   *
   * @param     witness   A witness returned from a get() operation on a Merkle
   * Patricia Tree
   *
   * @returns   An RLP serialized witness, with non-essential nodes removed.
   */
  rlpSerializeWitness(witness: Witness<V>): RlpWitness {
    const value = witness.value === null ?
        null :
        this.options.valueConverter!(witness.value);
    const proof: Buffer[] = [];
    for (const [idx, node] of witness.proof.entries()) {
      const rlp = node.getRlpNodeEncoding(
          this.options as {} as MerklePatriciaTreeOptions<{}, V>);
      if (rlp.length >= 32 || (idx === 0)) {
        proof.push(rlp);
      }
    }
    return {value, proof};
  }
}

/** This Error indicates that there was a problem verifying a witness. */
export class VerificationError extends Error {}

/**
 * Verifies that a [[Witness]] is correct for the given root and key.
 *
 * @param root                  A [[Buffer]] containing the root of the tree to
 * check
 * @param key                   A [[Buffer]] containing the key to check
 * @param witness               The [[Witness]] to verify
 *
 * @throws [[VerificationError]]  If there was an error verifying the witness
 * using the given key and root.
 * @return                      A promise, which is resolved if the witness was
 * valid. Otherwise, the promise is completed exceptionally with the failure
 * reason.
 */
export function verifyWitness(root: Buffer, key: Buffer, witness: RlpWitness) {
  let targetHash: Buffer = root;
  let currentKey: number[] = originalNode.stringToNibbles(key);
  let cld;

  for (const [idx, serializedNode] of witness.proof.entries()) {
    const hash = hashAsBuffer(HashType.KECCAK256, serializedNode);
    if (Buffer.compare(hash, targetHash)) {
      throw new VerificationError(`Hash mismatch: expected ${
          targetHash.toString('hex')} got ${hash.toString('hex')}`);
    }
    const node: OriginalTreeNode = new originalNode(RlpDecode(serializedNode));
    if (node.type === 'branch') {
      if (currentKey.length === 0) {
        if (idx !== witness.proof.length - 1) {
          throw new VerificationError(
              `Proof length mismatch (branch): expected ${idx + 1} but got ${
                  witness.proof.length}`);
        }
        if (!node.value.equals(witness.value!)) {
          throw new VerificationError(`Value mismatch: expected ${
              witness.value} but got ${node.value}`);
        }
        return;
      }
      cld = node.raw[currentKey[0]];
      currentKey = currentKey.slice(1);
      if (cld.length === 2) {
        const embeddedNode = new originalNode(cld);
        if (idx !== witness.proof.length - 1) {
          throw new VerificationError(
              `Proof length mismatch (embeddedNode): expected ${
                  idx + 1} but got ${witness.proof.length}`);
        }
        if (matchingNibbleLength(embeddedNode.key, currentKey) !==
            embeddedNode.key.length) {
          throw new VerificationError(
              `Key length mismatch (embeddedNode): expected ${
                  matchingNibbleLength(
                      embeddedNode.key,
                      currentKey)} but got ${embeddedNode.key.length}`);
        }
        const lastNibble = currentKey[1];
        currentKey = currentKey.slice(embeddedNode.key.length);
        // still have portions of key remaining, and embedded node is not a
        // branch
        if (currentKey.length !== 0 && !Array.isArray(embeddedNode.value)) {
          throw new VerificationError(
              `Key does not match the proof (embeddedNode)`);
        }
        // embedded node IS a branch
        if (Array.isArray(embeddedNode.value)) {
          // if part of the key is remaining, follow the branch
          if (currentKey.length !== 0) {
            const embeddedBranchLeaf =
                new originalNode(embeddedNode.raw[1][lastNibble]);
            currentKey = currentKey.slice(embeddedBranchLeaf.key.length + 1);
            if (currentKey.length !== 0) {
              throw new VerificationError(
                  `Key does not match the proof (branch-embedded node)`);
            }
            if (!embeddedBranchLeaf.value.equals(witness.value)) {
              throw new VerificationError(`Value mismatch: expected ${
                  witness.value} but got ${embeddedBranchLeaf.value}`);
            }
          }
          // value is in branch value
          else if (!embeddedNode.value[16].equals(witness.value)) {
            throw new VerificationError(`Value mismatch: expected ${
                witness.value} but got ${embeddedNode.value[17]}`);
          }
        } else if (!embeddedNode.value.equals(witness.value!)) {
          throw new VerificationError(`Value mismatch: expected ${
              witness.value} but got ${embeddedNode.value}`);
        }
        return;
      } else {
        targetHash = cld as Buffer;
      }
    } else if ((node.type === 'extention') || (node.type === 'leaf')) {
      if (matchingNibbleLength(node.key, currentKey) !== node.key.length) {
        throw new VerificationError(`Key does not match the proof ${
            node.type}: expected ${node.key}, but got ${currentKey}`);
      }
      cld = node.value as (Buffer | Buffer[][]);
      currentKey = currentKey.slice(node.key.length);

      if (currentKey.length === 0 && node.type !== 'extention' ||
          (cld.length === 17 && currentKey.length === 1)) {
        if (idx + 1 !== witness.proof.length) {
          throw new VerificationError(
              `Proof length mismatch (${node.type}): expected ${idx + 1} nodes 
              but got ${witness.proof.length} nodes in proof`);
        }
        if (cld.length === 17) {
          cld = (cld[currentKey[0]] as Buffer[])[1];
          currentKey = currentKey.slice(1);
        }
        if (!(cld as Buffer).equals(witness.value!)) {
          throw new VerificationError(
              `Value mismatch: expected ${witness.value} but got ${cld}`);
        }
        return;
      } else {
        targetHash = cld as Buffer;
      }
    } else {
      throw new VerificationError(`Unexpected node type ${node.type}`);
    }
  }
  throw new VerificationError(`Unexpected end of proof`);
}

/**
 * Verifies a witness against a staleRoot, constructs newest witness from the
 * recentState and verifies it
 * @param staleRoot   stale root
 * @param key         key being read
 * @param witness     witness against a stale root
 * @param recentState Merkle Patricia Tree horizontally caches nodes to some
 * depth and vertically caches most recent keys
 */
export function verifyStaleWitness(
    staleRoot: Buffer, key: Buffer, witness: RlpWitness,
    recentState: CachedMerklePatriciaTree<Buffer, Buffer>) {
  // Verify if the witness is valid against the stale root
  verifyWitness(staleRoot, key, witness);
  // If the stale root and recent root match, return the witness
  if (staleRoot.compare(recentState.root) === 0) {
    return witness;
  }
  // Check if nodes match at any feasible depth (search happens till available
  // maxCacheDepth)
  const recentWitness: Witness<Buffer> = {proof: [], value: null};
  const result: SearchResult = recentState.search(key);
  // If the key was vertically cached in the recentState; search will find the
  // path along the key
  if (result.remainder.length === 0 && result.node !== null) {
    if (result.node.value!.compare(witness.value!) !== 0) {
      throw new Error('key has been updated, witness cannot be used');
    }
    return;
  }
  // If it was not vertically cached, then the key wasn't changed so the node
  // hashes should match at some depth
  recentWitness.proof = [];
  recentWitness.value = witness.value;
  const oldNodeHashes: Array<bigint> = [];
  for (const serializedOldNode of witness.proof) {
    oldNodeHashes.push(hashAsBigInt(HashType.KECCAK256, serializedOldNode));
  }
  for (const [idx, witNode] of result.stack.entries()) {
    let recentHash: bigint;
    recentWitness.proof.push(witNode);
    recentHash =
        witNode.hash(options as {} as MerklePatriciaTreeOptions<{}, Buffer>);
    for (let j = 0; j < oldNodeHashes.length; j++) {
      if (recentHash === oldNodeHashes[j]) {
        const curWit = recentState.rlpSerializeWitness(recentWitness);
        for (j = j + 1; j < oldNodeHashes.length; j++) {
          curWit.proof.push(witness.proof[j]);
        }
        verifyWitness(recentState.root, key, curWit);
        return;
      }
    }
  }
  throw new VerificationError('stale witness verification failed');
}

export class CachedMerklePatriciaTree<K, V> extends MerklePatriciaTree<K, V> {
  // Maximum depth of the cached MerklePatriciaTree with rootNode is at a
  // depth 1.
  private maxCacheDepth: number;

  constructor(depth = 6) {
    super();
    // Set the default maxCacheDepth to 6
    this.maxCacheDepth = depth;
  }

  /** Returns the maxCacheDepth */
  getmaxCacheDepth(): number {
    return this.maxCacheDepth;
  }

  /**
   * Recursively prunes the cachedStateTree to maxCacheDepth by adding HashNodes
   * @param currNode current node at a depth, starting from rootNode at depth =
   * 1
   * @param depth Ranges from 1 to maxCacheDepth
   */
  pruneStateCache(
      currNode: MerklePatriciaTreeNode<V> = this.rootNode, depth = 1) {
    while (depth < this.maxCacheDepth) {
      if (currNode instanceof LeafNode || currNode instanceof HashNode ||
          currNode instanceof NullNode) {
        return;
      }
      if (currNode instanceof BranchNode) {
        for (const branch of currNode.branches) {
          if (branch !== undefined) {
            this.pruneStateCache(branch, depth + 1);
          }
        }
        return;
      } else if (currNode instanceof ExtensionNode) {
        this.pruneStateCache(currNode.nextNode, depth + 1);
        return;
      }
      depth += 1;
    }
    if (currNode instanceof BranchNode) {
      for (const [idx, branch] of currNode.branches.entries()) {
        if (branch instanceof LeafNode || branch instanceof HashNode ||
            branch === undefined) {
          continue;
        }
        const nodeHash = branch.hash(
            this.options as {} as MerklePatriciaTreeOptions<{}, Buffer>);
        currNode.branches[idx] = new HashNode(
            nodeHash,
            branch.getRlpNodeEncoding(
                this.options as {} as MerklePatriciaTreeOptions<{}, Buffer>));
      }
    } else if (currNode instanceof ExtensionNode) {
      if (currNode.nextNode instanceof LeafNode ||
          currNode instanceof HashNode) {
        return;
      }
      const nodeHash = currNode.nextNode.hash(
          this.options as {} as MerklePatriciaTreeOptions<{}, Buffer>);
      currNode.nextNode = new HashNode(
          nodeHash,
          currNode.nextNode.getRlpNodeEncoding(
              this.options as {} as MerklePatriciaTreeOptions<{}, Buffer>));
    }
    return;
  }

  verifyAndAddWitness(root: Buffer, key: K, witness: Witness<V>) {
    // Verify witness
    const convKey = this.options.keyConverter!(key);
    verifyWitness(root, convKey, this.rlpSerializeWitness(witness));
    // Add witness into the cache
    if (this.rootNode instanceof NullNode) {
      // Null node, so insert this value as a leaf.
      this.rootNode = new LeafNode(
          MerklePatriciaTreeNode.bufferToNibbles(convKey), witness.value);
      return;
    } else {
      // search for the key in the cache
      const result = this.search(key);
      if (result.remainder.length === 0 && result.node !== null) {
        // Search matches; update the value in the path
        result.node!.value = witness.value;
      } else if (result.stack[result.stack.length - 1] instanceof HashNode) {
        // Partial path ending with a HashNode; replace the HashNode (search
        // stack depth >= 6)
        const currNode = result.stack[result.stack.length - 2];
        if (currNode instanceof BranchNode) {
          currNode.branches[result.remainder[0]] =
              witness.proof[result.stack.length - 1];
        } else if (currNode instanceof ExtensionNode) {
          currNode.nextNode = witness.proof[result.stack.length];
        }
      } else {
        // Tree path for the key has depth < 6; perform insertion
        this.insert(result.stack, result.remainder, witness.value!);
      }
      // Clear all memoized hashes in the path, they will be reset.
      for (const node of result.stack) {
        node.clearMemoizedHash();
      }
    }
  }
}<|MERGE_RESOLUTION|>--- conflicted
+++ resolved
@@ -805,7 +805,7 @@
     return new NullNode<V>();
   }
 
-  private copyPath(key: K, newTree: MerklePatriciaTree<K, V>, flag?:boolean) {
+  private copyPath(key: K, newTree: MerklePatriciaTree<K, V>, flag?: boolean) {
     let keyNibbles: number[] =
         MerklePatriciaTreeNode.bufferToNibbles(this.options.keyConverter!(key));
     let currNode: MerklePatriciaTreeNode<V>|null = newTree.rootNode;
@@ -828,7 +828,6 @@
    * CopyTreePaths
    * Copies paths that are marked for copy
    */
-<<<<<<< HEAD
   private copyTreePaths(
       node1: MerklePatriciaTreeNode<V>, node2: MerklePatriciaTreeNode<V>) {
     if (node1.markForCopy) {
@@ -838,7 +837,7 @@
              branchIdx += 1) {
           if (node1.branches[branchIdx]) {
             this.copyTreePaths(
-              node1.branches[branchIdx], node2.branches[branchIdx]);
+                node1.branches[branchIdx], node2.branches[branchIdx]);
           }
         }
       } else if (
@@ -851,15 +850,6 @@
       } else {
         throw new Error('Unexpected node type while copying nodes');
       }
-=======
-  private cowPutDel(putOps: Array<BatchPut<K, V>>, delOps: K[]):
-      MerklePatriciaTree<K, V> {
-    const newTree = new MerklePatriciaTree<K, V>(this.options);
-    newTree.rootNode = this.getNodeCopy(this.rootNode);
-    for (const put of putOps) {
-      this.copyPath(put.key, newTree);
-      newTree.put(put.key, put.val);
->>>>>>> 59ede3a4
     }
     return;
   }
@@ -875,12 +865,7 @@
       this.search(put.key, flag);
     }
     for (const key of delOps) {
-<<<<<<< HEAD
       this.search(key, flag);
-=======
-      this.copyPath(key, newTree, true);
-      newTree.del(key);
->>>>>>> 59ede3a4
     }
   }
 
